(*******************************************************************************
 * electrod - a model finder for relational first-order linear temporal logic
 * 
 * Copyright (C) 2016-2024 ONERA
 * Authors: Julien Brunel (ONERA), David Chemouil (ONERA)
 * 
 * This Source Code Form is subject to the terms of the Mozilla Public
 * License, v. 2.0. If a copy of the MPL was not distributed with this
 * file, You can obtain one at http://mozilla.org/MPL/2.0/.
 * 
 * SPDX-License-Identifier: MPL-2.0
 * License-Filename: LICENSE.md
 ******************************************************************************)

(** Abstraction of solver-specific LTL and models wrt any concrete
    implementation in a given model-checker.  *)

(** Abstract type for atomic propositions of LTL.  *)
module type ATOMIC_PROPOSITION = sig
  type t

  val make : Domain.t -> Name.t -> Tuple.t -> t
  val compare : t -> t -> int

  val compare_string : t -> t -> int
  (** compare atoms as strings  *)

  val equal : t -> t -> bool
  val hash : t -> int

  val domain_arity : t -> int option
  (** None if non-enumerable; otw Some ar with ar >= 0  *)

  val is_const : t -> bool
  (** Says whether the atomic proposition corresponds to a const or var relation *)

  (*% Says whether the atomic proposition is partial (= 'lone' enum)  *)
  val is_partial : t -> bool

  val split_string : string -> (Name.t * Tuple.t) option
  (** [split_string s] returns the name and tuple that produced this string, [None]
        in case no such pair has arrived *)

  val split : t -> (Name.t * Tuple.t) option
  val pp : t Fmtc.t
end

(** Abstract type of LTL (contains pElo connectives as well as basic counting
    capabilities).  *)
module type LTL = sig
  module Atomic : ATOMIC_PROPOSITION

  type tcomp = Lte | Lt | Gte | Gt | Eq | Neq

  type t = private
    | Comp of tcomp * term * term
    | True
    | False
    | Atomic of Atomic.t
    | Not of t
    | And of t * t
    | Or of t * t
    | Imp of t * t
    | Iff of t * t
    | Xor of t * t
    | Ite of t * t * t
    | X of t
    | F of t
    | G of t
    | Y of t
    | O of t
    | H of t
    | U of t * t
    | R of t * t
    | S of t * t
    | T of t * t

  and term = private
    | Num of int
    | Neg of term
    | Bin of term * binop * term
    | AIte of t * term * term

  and binop = Plus | Minus | Mul | Div | Rem | Lshift | Zershift | Sershift

  val true_ : t
  val false_ : t
  val atomic : Atomic.t -> t
  val not_ : t -> t
  val and_ : t -> t Lazy.t -> t
  val or_ : t -> t Lazy.t -> t
  val implies : t -> t Lazy.t -> t
  val xor : t -> t -> t
  val iff : t -> t -> t
  val conj : t list -> t
  val disj : t list -> t
  val wedge : range:'a Iter.t -> ('a -> t Lazy.t) -> t
  val vee : range:'a Iter.t -> ('a -> t Lazy.t) -> t
  val ifthenelse : t -> t -> t -> t
  val next : t -> t
  val always : t -> t
  val eventually : t -> t
  val yesterday : t -> t
  val once : t -> t
  val historically : t -> t
  val until : t -> t -> t
  val releases : t -> t -> t
  val since : t -> t -> t
  val triggered : t -> t -> t
  val num : int -> int -> term
  val plus : term -> term -> term
  val minus : term -> term -> term
  val neg : term -> term
<<<<<<< HEAD
=======
  val mul : term -> term -> term
  val div : term -> term -> term
  val rem : term -> term -> term
  val lshift : term -> term -> term 
  val zershift : term -> term -> term  
  val sershift : term -> term -> term  
  val count : t list -> term
>>>>>>> 7009c24f
  val ifthenelse_arith : t -> term -> term -> term
  val comp : tcomp -> term -> term -> t
  val lt : tcomp
  val lte : tcomp
  val gt : tcomp
  val gte : tcomp
  val eq : tcomp
  val neq : tcomp

  module Infix : sig
    (* precedence: from strongest to weakest *)
    (* 1 *)
    val ( !! ) : t -> t

    (* 2 *)
    val ( +|| ) : t -> t Lazy.t -> t
    val ( +&& ) : t -> t Lazy.t -> t

    (* 3 *)
    val ( @=> ) : t -> t Lazy.t -> t
    val ( @<=> ) : t -> t -> t
  end

  val pp : Format.formatter -> int -> t -> unit

  val pp_gather_variables :
    ?next_is_X:bool ->
    int ->
    Atomic.t Iter.t ref ->
    Format.formatter ->
    t ->
    unit
end

(** Builds an LTL implementation out of an implementation of atomicic
    propositions. *)
module LTL_from_Atomic (At : ATOMIC_PROPOSITION) : LTL with module Atomic = At

type script_type = Default of string | File of string

(* Abstract type for a complete model to be given to a solver.  *)
module type MODEL = sig
  type ltl
  type atomic

  type t = private {
    elo : Elo.t;
    init : (string * ltl) Iter.t;
    (* fst: string repr of Elo formula *)
    invariant : (string * ltl) Iter.t;
    (* fst: string repr of Elo formula *)
    trans : (string * ltl) Iter.t;
    (* fst: string repr of Elo formula *)
    property : string * ltl (* fst: string repr of Elo formula *);
  }

  val make :
    elo:Elo.t ->
    init:(string * ltl) Iter.t ->
    invariant:(string * ltl) Iter.t ->
    trans:(string * ltl) Iter.t ->
    property:string * ltl ->
    t

  val analyze :
    conversion_time:Mtime.span ->
    cmd:string ->
    script:script_type ->
    keep_files:bool ->
    no_analysis:bool ->
    elo:Elo.t ->
    file:string ->
    bmc:int option (** BMC mode with bound on steps *) ->
    pp_generated:bool ->
    t ->
    Outcome.t
  (** [analyze domain script filename model] runs the solver on [model]
      ([filename helps creating a temporary file name]): in case of [Error], the
      result contains the POSIX error code and the error string output by the
      solver. If [script] is [None], then a default command script is used;
      otherwise it contains the name of a script file. [elo] is the Electrod
      model (used to interpret back a resulting trace). 

      If [no_analysis] is set to true, then no analysis is done (but the files are
      still generated and may be kept) and the function returns [No_trace]!*)

  val pp : ?margin:int -> Format.formatter -> t -> unit
end<|MERGE_RESOLUTION|>--- conflicted
+++ resolved
@@ -111,16 +111,12 @@
   val plus : term -> term -> term
   val minus : term -> term -> term
   val neg : term -> term
-<<<<<<< HEAD
-=======
   val mul : term -> term -> term
   val div : term -> term -> term
   val rem : term -> term -> term
-  val lshift : term -> term -> term 
-  val zershift : term -> term -> term  
-  val sershift : term -> term -> term  
-  val count : t list -> term
->>>>>>> 7009c24f
+  val lshift : term -> term -> term
+  val zershift : term -> term -> term
+  val sershift : term -> term -> term
   val ifthenelse_arith : t -> term -> term -> term
   val comp : tcomp -> term -> term -> t
   val lt : tcomp
