--- conflicted
+++ resolved
@@ -262,18 +262,6 @@
   
 
   (* OPTIMIZATIONS REMOVED *)
-<<<<<<< HEAD
-  let not_ p = Not p
-  let and_ p (lazy q) = And (p, q)
-  let or_ p (lazy q) = Or (p, q)
-  let implies p (lazy q) = Imp (p, q)
-  let iff p q = Iff (p, q)
-  let ifthenelse c t e = Ite (c, t, e)
-  let plus t1 t2 = Plus (t1, t2)
-  let minus t1 t2 = Minus (t1, t2)
-  let neg t = Neg t
-  let comp op t1 t2 = Comp (op, t1, t2)
-=======
   (* let not_ p = Not p *)
   (* let and_ p (lazy q) = And (p, q) *)
   (* let or_ p (lazy q) = Or (p, q) *)
@@ -283,7 +271,6 @@
   (* let minus t1 t2 = Minus (t1, t2) *)
   (* let neg t = Neg t *)
   (* let comp op t1 t2 = Comp (op, t1, t2) *)
->>>>>>> 6714b49e
                         
   let wedge ~range f =
     Sequence.fold (fun fml tuple -> and_ fml @@ f tuple) true_ range
