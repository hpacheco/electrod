(*******************************************************************************
 * electrod - a model finder for relational first-order linear temporal logic
 * 
 * Copyright (C) 2016-2024 ONERA
 * Authors: Julien Brunel (ONERA), David Chemouil (ONERA)
 * 
 * This Source Code Form is subject to the terms of the Mozilla Public
 * License, v. 2.0. If a copy of the MPL was not distributed with this
 * file, You can obtain one at http://mozilla.org/MPL/2.0/.
 * 
 * SPDX-License-Identifier: MPL-2.0
 * License-Filename: LICENSE.md
 ******************************************************************************)

open Containers

[@@@warning "-4"]
[@@@warning "-32"]

let wrap bw n =
  let interval_length = Int.pow 2 bw in
  let maxint = Int.pow (2-1) bw in
  if (n > maxint -1) then
    ((n + maxint) mod interval_length) - maxint
  else
    if (n < ~-maxint) then
      ((n + maxint) mod interval_length) + interval_length
    else
      n


(* fragile patterns, lots of them as we short-circuit *)

module type ATOMIC_PROPOSITION = sig
  type t

  val make : Domain.t -> Name.t -> Tuple.t -> t
  val compare : t -> t -> int
  val compare_string : t -> t -> int
  val equal : t -> t -> bool
  val hash : t -> int

  (* None if non-enumerable; otw Some ar with ar >= 0  *)
  val domain_arity : t -> int option
  val is_const : t -> bool
  val is_partial : t -> bool
  val split_string : string -> (Name.t * Tuple.t) option
  val split : t -> (Name.t * Tuple.t) option
  val pp : Format.formatter -> t -> unit
end

module type LTL = sig
  module Atomic : ATOMIC_PROPOSITION

  type tcomp = Lte | Lt | Gte | Gt | Eq | Neq

  type t = private
    | Comp of tcomp * term * term
    | True
    | False
    | Atomic of Atomic.t
    | Not of t
    | And of t * t
    | Or of t * t
    | Imp of t * t
    | Iff of t * t
    | Xor of t * t
    | Ite of t * t * t
    | X of t
    | F of t
    | G of t
    | Y of t
    | O of t
    | H of t
    | U of t * t
    | R of t * t
    | S of t * t
    | T of t * t

  and term = private
    | Num of int
    | Neg of term
    | Bin of term * binop * term
    | AIte of t * term * term

  and binop = Plus | Minus | Mul | Div | Rem | Lshift | Zershift | Sershift

  val true_ : t
  val false_ : t
  val atomic : Atomic.t -> t
  val not_ : t -> t
  val and_ : t -> t Lazy.t -> t
  val or_ : t -> t Lazy.t -> t
  val implies : t -> t Lazy.t -> t
  val xor : t -> t -> t
  val iff : t -> t -> t
  val conj : t list -> t
  val disj : t list -> t
  val wedge : range:'a Iter.t -> ('a -> t Lazy.t) -> t
  val vee : range:'a Iter.t -> ('a -> t Lazy.t) -> t
  val ifthenelse : t -> t -> t -> t
  val next : t -> t
  val always : t -> t
  val eventually : t -> t
  val yesterday : t -> t
  val once : t -> t
  val historically : t -> t
  val until : t -> t -> t
  val releases : t -> t -> t
  val since : t -> t -> t
  val triggered : t -> t -> t
  val num : int -> int -> term
  val plus : term -> term -> term
  val minus : term -> term -> term
  val neg : term -> term
<<<<<<< HEAD
=======
  val mul : term -> term -> term
  val div : term -> term -> term
  val rem : term -> term -> term
  val lshift : term -> term -> term
  val zershift : term -> term -> term
  val sershift : term -> term -> term
  val count : t list -> term
>>>>>>> 7009c24f
  val ifthenelse_arith : t -> term -> term -> term
  val comp : tcomp -> term -> term -> t
  val lt : tcomp
  val lte : tcomp
  val gt : tcomp
  val gte : tcomp
  val eq : tcomp
  val neq : tcomp

  module Infix : sig
    (* precedence: from strongest to weakest *)
    (* 1 *)
    val ( !! ) : t -> t

    (* 2 *)
    val ( +|| ) : t -> t Lazy.t -> t
    val ( +&& ) : t -> t Lazy.t -> t

    (* 3 *)
    val ( @=> ) : t -> t Lazy.t -> t
    val ( @<=> ) : t -> t -> t
  end

  val pp : Format.formatter -> int -> t -> unit

  val pp_gather_variables :
    ?next_is_X:bool ->
    int ->
    Atomic.t Iter.t ref ->
    Format.formatter ->
    t ->
    unit
end

module LTL_from_Atomic (At : ATOMIC_PROPOSITION) : LTL with module Atomic = At =
struct
  module Atomic = At

  type tcomp = Lte | Lt | Gte | Gt | Eq | Neq

  (* let hash_tcomp = function *)
  (*   | Lte -> 3 *)
  (*   | Lt -> 5 *)
  (*   | Gte -> 7 *)
  (*   | Gt -> 11 *)
  (*   | Eq -> 13 *)
  (*   | Neq -> 17 *)

  type t =
    | Comp of tcomp * term * term
    | True
    | False
    | Atomic of Atomic.t
    | Not of t
    | And of t * t
    | Or of t * t
    | Imp of t * t
    | Iff of t * t
    | Xor of t * t
    | Ite of t * t * t
    | X of t
    | F of t
    | G of t
    | Y of t
    | O of t
    | H of t
    | U of t * t
    | R of t * t
    | S of t * t
    | T of t * t

  and term =
    | Num of int
    | Neg of term
    | Bin of term * binop * term
    | AIte of t * term * term

  and binop = Plus | Minus | Mul | Div | Rem | Lshift | Zershift | Sershift

  let pp _ _ =
    (* default impl. for pp; to override later *)
    failwith "Solver.LTL_from_Atomic.pp not implemented (on purpose)"

  let pp_gather_variables ?(next_is_X = true) _ _ =
    let _ = next_is_X in
    pp

  (* default impl. for pp; to override later *)

  (* let equal_tcomp_node x y = match x, y with  *)
  (*   | Lte, Lte *)
  (*   | Lt, Lt *)
  (*   | Gte, Gte *)
  (*   | Gt, Gt *)
  (*   | Eq, Eq  *)
  (*   | Neq, Neq -> true *)
  (*   | _ -> false *)

  let lt = Lt
  let lte = Lte
  let gt = Gt
  let gte = Gte
  let eq = Eq
  let neq = Neq
  let atomic at = Atomic at
  let true_ = True
  let false_ = False

  let rec and_ p q =
    match (p, q) with
    | False, _ -> false_
    | True, (lazy q) -> q
    | Atomic at1, (lazy (Atomic at2)) when Atomic.equal at1 at2 -> p
    | _, (lazy q) -> (
        match q with False -> false_ | True -> p | _ -> And (p, q))

  and or_ p1 p2 =
    match (p1, p2) with
    | True, _ -> true_
    | False, (lazy p) -> p
    | Atomic at1, (lazy (Atomic at2)) when Atomic.equal at1 at2 -> p1
    | _, (lazy q) -> (
        match q with False -> p1 | True -> true_ | _ -> Or (p1, q))

  and not_ p =
    match p with
    | True -> false_
    | False -> true_
    (* | And (p, q) -> or_ (not_ p) (lazy (not_ q))
     * | Or (p, q) -> and_ (not_ p) (lazy (not_ q))
     * | Imp (p, q) -> and_ p (lazy (not_ q)) *)
    | Not q -> q
    | _ -> Not p

  and implies p q =
    match (p, q) with
    | False, _ -> true_
    | True, (lazy q2) -> q2
    | Atomic at1, (lazy (Atomic at2)) when Atomic.equal at1 at2 -> true_
    | _, (lazy q2) -> (
        match q2 with True -> true_ | False -> not_ p | _ -> Imp (p, q2))

  let xor p1 p2 = Xor (p1, p2)

  let iff p q =
    match (p, q) with
    | Atomic at1, Atomic at2 when Atomic.equal at1 at2 -> true_
    | False, False | True, True -> true_
    | False, True | True, False -> false_
    | _, _ -> Iff (p, q)

  let conj fmls = List.fold_left (fun a b -> and_ a (lazy b)) true_ fmls
  let disj fmls = List.fold_left (fun a b -> or_ a (lazy b)) false_ fmls

  let ifthenelse c t e =
    match c with True -> t | False -> e | _ -> Ite (c, t, e)

  let next p = X p
  let always p = G p
  let eventually p = F p
  let yesterday p = Y p
  let once p = O p
  let historically p = H p
  let until p1 p2 = U (p1, p2)
  let releases p1 p2 = R (p1, p2)
  let since p1 p2 = S (p1, p2)
  let triggered p1 p2 = T (p1, p2)

  let comp op t1 t2 =
    match (op, t1, t2) with
    | Eq, Num n, Num m when n = m -> true_
    | Lt, Num n, Num m when n < m -> true_
    | Lte, Num n, Num m when n <= m -> true_
    | Gt, Num n, Num m when n > m -> true_
    | Gte, Num n, Num m when n >= m -> true_
    | Neq, Num n, Num m when n <> m -> true_
    | (Lt | Lte | Gt | Gte | Neq), Num n, Num m when n = m -> false_
    | Eq, Num n, Num m when n <> m -> false_
    | _ -> Comp (op, t1, t2)

  (* OPTIMIZATIONS REMOVED *)
  (* let not_ p = Not p *)
  (* let and_ p (lazy q) = And (p, q) *)
  (* let or_ p (lazy q) = Or (p, q) *)
  (* let implies p (lazy q) = Imp (p, q) *)
  (* let iff p q = Iff (p, q) *)
  (* let plus t1 t2 = Plus (t1, t2) *)
  (* let minus t1 t2 = Minus (t1, t2) *)
  (* let neg t = Neg t *)
  (* let comp op t1 t2 = Comp (op, t1, t2) *)

  let num bw n = Num (wrap bw n)

  let plus t1 t2 =
    match (t1, t2) with
    | Num 0, _ -> t2
    | _, Num 0 -> t1
    | _ -> Bin (t1, Plus, t2)

  let minus t1 t2 = match t2 with Num 0 -> t1 | _ -> Bin (t1, Minus, t2)
<<<<<<< HEAD
  let neg t = match t with Neg _ -> t | _ -> Neg t
=======
  let neg t = match t with Neg u -> u | _ -> Neg t
  let mul t1 t2 = 
    match t1, t2 with 
    | Num 0, _ -> Num 0
    | _, Num 0 -> Num 0
    | _, _ -> Bin (t1, Mul, t2)  

  let div t1 t2 = 
    match t1, t2 with
    | _, Num 0 -> failwith "Division by zero"
    | Num 0, _ -> Num 0
    | _, _ -> Bin(t1, Div, t2)

  let rem t1 t2 =
    match t1, t2 with
    | _, Num 0 -> failwith "Remainder of division by zero"
    | Num 0, _ -> Num 0
    | _, _ -> Bin(t1, Rem, t2)
let lshift t1 t2 =
  match t1, t2 with
  | Num 0, _ -> Num 0
  | _, Num 0 -> t1
  | _, _ -> Bin (t1, Lshift, t2)

let zershift t1 t2 =
    match t1, t2 with
    | Num 0, _ -> Num 0
    | _, Num 0 -> t1
    | _, _ -> Bin (t1, Zershift, t2)

let sershift t1 t2 =
      match t1, t2 with
      | Num 0, _ -> Num 0
      | _, Num 0 -> t1
      | _, _ -> Bin (t1, Sershift, t2)
        
  let count ps =
    match List.filter (function False -> false | _ -> true) ps with
    | [] -> Num 0
    | props -> Count props
>>>>>>> 7009c24f

  let ifthenelse_arith c t e =
    match c with True -> t | False -> e | _ -> AIte (c, t, e)

  (* END term hashconsing *)

  let wedge ~range f =
    Iter.fold (fun fml tuple -> and_ fml @@ f tuple) true_ range

  let vee ~range f =
    Iter.fold (fun fml tuple -> or_ fml @@ f tuple) false_ range

  module Infix = struct
    (* precedence: from strongest to weakest *)
    (* 1 *)
    let ( !! ) x = not_ x

    (* 2 *)
    let ( +|| ) x y = or_ x y
    let ( +&& ) x y = and_ x y

    (* 3 *)
    let ( @=> ) x y = implies x y
    let ( @<=> ) x y = iff x y
  end
end

type script_type = Default of string | File of string

module type MODEL = sig
  type ltl
  type atomic

  type t = private {
    elo : Elo.t;
    init : (string * ltl) Iter.t;
    invariant : (string * ltl) Iter.t;
    trans : (string * ltl) Iter.t;
    property : string * ltl;
  }

  val make :
    elo:Elo.t ->
    init:(string * ltl) Iter.t ->
    invariant:(string * ltl) Iter.t ->
    trans:(string * ltl) Iter.t ->
    property:string * ltl ->
    t

  val analyze :
    conversion_time:Mtime.span ->
    cmd:string ->
    script:script_type ->
    keep_files:bool ->
    no_analysis:bool ->
    elo:Elo.t ->
    file:string ->
    bmc:int option ->
    pp_generated:bool ->
    t ->
    Outcome.t

  val pp : ?margin:int -> Format.formatter -> t -> unit
end<|MERGE_RESOLUTION|>--- conflicted
+++ resolved
@@ -18,16 +18,12 @@
 [@@@warning "-32"]
 
 let wrap bw n =
-  let interval_length = Int.pow 2 bw in
-  let maxint = Int.pow (2-1) bw in
-  if (n > maxint -1) then
-    ((n + maxint) mod interval_length) - maxint
-  else
-    if (n < ~-maxint) then
-      ((n + maxint) mod interval_length) + interval_length
-    else
-      n
-
+  (* maxint = 2 ^ (bw - 1) => wraps at *this* number *)
+  let maxint = Int.pow 2 (bw - 1) in
+  let interval_length = 2 * maxint in
+  if n >= maxint then ((n + maxint) mod interval_length) - maxint
+  else if n < ~-maxint then ((n + maxint) mod interval_length) + interval_length
+  else n
 
 (* fragile patterns, lots of them as we short-circuit *)
 
@@ -113,16 +109,12 @@
   val plus : term -> term -> term
   val minus : term -> term -> term
   val neg : term -> term
-<<<<<<< HEAD
-=======
   val mul : term -> term -> term
   val div : term -> term -> term
   val rem : term -> term -> term
   val lshift : term -> term -> term
   val zershift : term -> term -> term
   val sershift : term -> term -> term
-  val count : t list -> term
->>>>>>> 7009c24f
   val ifthenelse_arith : t -> term -> term -> term
   val comp : tcomp -> term -> term -> t
   val lt : tcomp
@@ -323,50 +315,43 @@
     | _ -> Bin (t1, Plus, t2)
 
   let minus t1 t2 = match t2 with Num 0 -> t1 | _ -> Bin (t1, Minus, t2)
-<<<<<<< HEAD
-  let neg t = match t with Neg _ -> t | _ -> Neg t
-=======
   let neg t = match t with Neg u -> u | _ -> Neg t
-  let mul t1 t2 = 
-    match t1, t2 with 
+
+  let mul t1 t2 =
+    match (t1, t2) with
     | Num 0, _ -> Num 0
     | _, Num 0 -> Num 0
-    | _, _ -> Bin (t1, Mul, t2)  
-
-  let div t1 t2 = 
-    match t1, t2 with
+    | _, _ -> Bin (t1, Mul, t2)
+
+  let div t1 t2 =
+    match (t1, t2) with
     | _, Num 0 -> failwith "Division by zero"
     | Num 0, _ -> Num 0
-    | _, _ -> Bin(t1, Div, t2)
+    | _, _ -> Bin (t1, Div, t2)
 
   let rem t1 t2 =
-    match t1, t2 with
+    match (t1, t2) with
     | _, Num 0 -> failwith "Remainder of division by zero"
     | Num 0, _ -> Num 0
-    | _, _ -> Bin(t1, Rem, t2)
-let lshift t1 t2 =
-  match t1, t2 with
-  | Num 0, _ -> Num 0
-  | _, Num 0 -> t1
-  | _, _ -> Bin (t1, Lshift, t2)
-
-let zershift t1 t2 =
-    match t1, t2 with
+    | _, _ -> Bin (t1, Rem, t2)
+
+  let lshift t1 t2 =
+    match (t1, t2) with
+    | Num 0, _ -> Num 0
+    | _, Num 0 -> t1
+    | _, _ -> Bin (t1, Lshift, t2)
+
+  let zershift t1 t2 =
+    match (t1, t2) with
     | Num 0, _ -> Num 0
     | _, Num 0 -> t1
     | _, _ -> Bin (t1, Zershift, t2)
 
-let sershift t1 t2 =
-      match t1, t2 with
-      | Num 0, _ -> Num 0
-      | _, Num 0 -> t1
-      | _, _ -> Bin (t1, Sershift, t2)
-        
-  let count ps =
-    match List.filter (function False -> false | _ -> true) ps with
-    | [] -> Num 0
-    | props -> Count props
->>>>>>> 7009c24f
+  let sershift t1 t2 =
+    match (t1, t2) with
+    | Num 0, _ -> Num 0
+    | _, Num 0 -> t1
+    | _, _ -> Bin (t1, Sershift, t2)
 
   let ifthenelse_arith c t e =
     match c with True -> t | False -> e | _ -> AIte (c, t, e)
