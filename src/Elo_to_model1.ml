(** Provides a converter from Electrod models to (part of) a solver
    model.  *)

open Containers

module Make
    (Ltl : Solver.LTL)
    (ConvertFormulas : Elo_to_LTL_intf.S
     with type ltl = Ltl.t and type atomic = Ltl.atomic)
    (Model : Solver.MODEL
     with type ltl = ConvertFormulas.ltl
      and type atomic = ConvertFormulas.atomic) =
struct

  (* Compute an LTL formula and the list of atomic propositions from a
     list of symmetries *)
  let syms_to_ltl elo =
    let open Elo in
    let open Ltl in
    let syms = elo.sym in
    let dom = elo.domain in
    let sym_to_ltl (sym : Symmetry.t) =
      Symmetry.fold
        (fun (name1, tuple1) (name2, tuple2)
             ((rigid_atoms_acc, flex_atoms_acc, fml_acc)
              : atomic Sequence.t *atomic Sequence.t* Ltl.t)
         ->         
          (*We assume that a symmetry is well-formed (each pair of
          name tuple share the same name) *)         
          if not (Name.equal name1 name2) then
            assert false
          else           
            let name_is_const =
              Domain.get_exn name1 dom |> Relation.is_const
            in
            let at1 = make_atomic name1 tuple1 in
            let at_fml1 =  atomic at1 in
            let at2 = make_atomic name2 tuple2 in
            let at_fml2 = atomic at2 in
            if name_is_const then
              (Sequence.cons at1 (Sequence.cons at2 rigid_atoms_acc),
               flex_atoms_acc,
               or_ (implies at_fml1 (lazy at_fml2))
                   (lazy (and_ (iff at_fml1 at_fml2) (lazy fml_acc))))
            else
              (rigid_atoms_acc,
               Sequence.cons at1 (Sequence.cons at2 flex_atoms_acc),
               or_ (implies at_fml1 (lazy at_fml2))
                   (lazy (and_ (iff at_fml1 at_fml2) (lazy fml_acc))))
        )
        sym
        (Sequence.empty, Sequence.empty, true_)
    in
    List.fold_left
      (fun (rigid_atoms_acc, flex_atoms_acc, fmls_acc) sym ->
        let (cur_rigid_atoms, cur_flex_atoms, cur_fml) = sym_to_ltl sym in
        (Sequence.append cur_rigid_atoms rigid_atoms_acc,
         Sequence.append cur_flex_atoms flex_atoms_acc,
         Sequence.cons cur_fml fmls_acc))
      (Sequence.empty, Sequence.empty, Sequence.empty)
      syms

  
  let run elo =
    let open Elo in
    (* #781 Handle instance:

       To handle the instance, one possibility would be to update the bound
       computation (bounds_exp) and [build_Ident].

       However, apparently, we won't need to differentiate the domain and the
       instance in the future. So we take the simpler path that consists in
       updating the domain itself. As this is confined to the following
       functions, we do this for the time being. If the need arises, a
       refactoring won't be too painful. *)
    let elo =
      Elo.{ elo with
              domain = Domain.update_domain_with_instance elo.domain
                         elo.instance } in

    (* walk through formulas, convert them to LTL and accumulate rigid
       and flexible variables. TODO: replace sequences by sets. *)
    (* let exception Early_stop in *)
    let translate_formulas fmls =
      (* try *)
      List.fold_left
        (fun (acc_r, acc_f, acc_fml) fml ->
           let (r, f, ltl) = ConvertFormulas.convert elo fml in
           (* if ltl = Ltl.false_ then *)
           (*   raise Early_stop *)
           (* else *)
           (Sequence.append r acc_r,
            Sequence.append f acc_f,
            Sequence.cons ltl acc_fml))
        Sequence.(empty, empty, empty) fmls
        (* with *)
        (*   Early_stop -> Sequence.(empty, empty, Ltl.false_) *)
    in

    (* handling symmetries *)
    let (rigid_syms, flex_syms, syms_fmls) = syms_to_ltl elo in

    (* handling invariants *)
    let (rigid_inv, flex_inv, invars) = translate_formulas elo.Elo.invariants in


    (* handling the goal *)
    let goal_blk = match elo.goal with GenGoal.Run g | GenGoal.Check g -> g in

    (* Partition blk fmls into invars and non invars *)
    let general_fmls, invar_init_fmls =
      let open Invar_computation in
      List.partition_map
        (fun fml ->
          let color = ConvertFormulas.color elo fml in
          Msg.debug (fun m -> m
                    "Color of formula %a : %a\n" Elo.pp_fml fml Invar_computation.pp color);
          match color with
          | Invar | Static_prop | Init -> `Right (remove_always_in_invar fml)
          | _ -> `Left (fml)
        )
        goal_blk
    in
    Msg.debug (fun m ->
        m
        "Detected invariants : %a"
        Elo.pp_block invar_init_fmls
      );
    
    let (rigid_goal, flex_goal, property) =
      ConvertFormulas.convert elo
      @@ GenGoal.(List.fold_left
                    (fun x y -> fml (Location.span (x.fml_loc, y.fml_loc))
                      @@ lbinary x and_ y)
                    (fml Location.dummy true_) general_fmls(*goal_blk*))
    in

<<<<<<< HEAD
    (* handling symmetries *)
    let (rigid_syms, flex_syms, syms_fmls) = syms_to_ltl elo in

    (* handling invariants *)
    let (rigid_inv, flex_inv, invars) =
      translate_formulas invar_init_fmls (* elo.Elo.invariants*)
    in

=======
>>>>>>> f0eb217c
    let rigid = Sequence.(append rigid_syms (append rigid_inv rigid_goal)) in
    let flexible = Sequence.(append flex_syms (append flex_goal flex_inv)) in 
    Model.make ~rigid ~flexible
      ~invariant:Sequence.(append invars syms_fmls) ~property

end
<|MERGE_RESOLUTION|>--- conflicted
+++ resolved
@@ -100,9 +100,6 @@
     (* handling symmetries *)
     let (rigid_syms, flex_syms, syms_fmls) = syms_to_ltl elo in
 
-    (* handling invariants *)
-    let (rigid_inv, flex_inv, invars) = translate_formulas elo.Elo.invariants in
-
 
     (* handling the goal *)
     let goal_blk = match elo.goal with GenGoal.Run g | GenGoal.Check g -> g in
@@ -135,17 +132,13 @@
                     (fml Location.dummy true_) general_fmls(*goal_blk*))
     in
 
-<<<<<<< HEAD
-    (* handling symmetries *)
-    let (rigid_syms, flex_syms, syms_fmls) = syms_to_ltl elo in
 
     (* handling invariants *)
     let (rigid_inv, flex_inv, invars) =
       translate_formulas invar_init_fmls (* elo.Elo.invariants*)
     in
 
-=======
->>>>>>> f0eb217c
+
     let rigid = Sequence.(append rigid_syms (append rigid_inv rigid_goal)) in
     let flexible = Sequence.(append flex_syms (append flex_goal flex_inv)) in 
     Model.make ~rigid ~flexible
